import axios from "axios";

const API = import.meta.env.VITE_API_BASE || "http://localhost:8000";
const API_KEY = import.meta.env.VITE_API_KEY || "";

/** Return default headers incl. x-api-key if present. */
const withAuth = (extra: Record<string, string> = {}) =>
  (API_KEY ? { "x-api-key": API_KEY, ...extra } : extra);

export { API };

export type CalibrationMeasureBody = {
  p1x: number;
  p1y: number;
  p2x: number;
  p2y: number;
  ref_len_m: number;
  fps: number;
};

export type CalibrationMeasureResponse = {
  meters_per_pixel: number;
  fps: number;
  quality: "ok" | "low_fps" | "blurry" | "ok_warn";
};

export const postCalibrationMeasure = (body: CalibrationMeasureBody) =>
  axios
    .post(`${API}/calibrate/measure`, body, {
      headers: withAuth({ "Content-Type": "application/json" }),
    })
    .then((r) => r.data as CalibrationMeasureResponse);

export const postMockAnalyze = (body: unknown) =>
  axios
    .post(
      `${API}/cv/mock/analyze`,
      body,
      { headers: withAuth({ "Content-Type": "application/json" }) }
    )
    .then((r) => r.data);

export const postZipAnalyze = (
  form: FormData,
  q: {
    fps: number;
    ref_len_m: number;
    ref_len_px: number;
    mode?: string;
    smoothing_window?: number;
    persist?: boolean;
  }
) =>
  axios
    .post(
      `${API}/cv/analyze?fps=${q.fps}&ref_len_m=${q.ref_len_m}&ref_len_px=${q.ref_len_px}&mode=${q.mode || "detector"}&smoothing_window=${q.smoothing_window || 3}&persist=${!!q.persist}`,
      form,
      { headers: withAuth({ "Content-Type": "multipart/form-data" }) }
    )
    .then((r) => r.data);

export const postVideoAnalyze = (
  form: FormData,
  q: {
    fps_fallback: number;
    ref_len_m: number;
    ref_len_px: number;
    smoothing_window?: number;
    persist?: boolean;
  }
) =>
  axios
    .post(
      `${API}/cv/analyze/video?fps_fallback=${q.fps_fallback}&ref_len_m=${q.ref_len_m}&ref_len_px=${q.ref_len_px}&smoothing_window=${q.smoothing_window || 3}&persist=${!!q.persist}`,
      form,
      { headers: withAuth({ "Content-Type": "multipart/form-data" }) }
    )
    .then((r) => r.data);

export const listRuns = () =>
  axios.get(`${API}/runs`, { headers: withAuth() }).then((r) => r.data);
export const getRun = (id: string) =>
  axios.get(`${API}/runs/${id}`, { headers: withAuth() }).then((r) => r.data);
export const deleteRun = (id: string) =>
  axios.delete(`${API}/runs/${id}`, { headers: withAuth() }).then((r) => r.data);

<<<<<<< HEAD
=======
export type TelemetryAggregate = {
  generatedAt: string;
  sampleSize: number;
  tiers: { tier: string; count: number }[];
  profiles: { model: string; os: string; count: number }[];
  runtimeDistribution: { runtime: string; count: number }[];
  latencyP95: { model: string; os: string; p95: number; samples: number }[];
  configHashes: { hash: string; count: number }[];
};

export const fetchTelemetryAggregate = () =>
  axios
    .get<TelemetryAggregate>(`${API}/tools/telemetry/aggregate`, {
      headers: withAuth(),
    })
    .then((r) => r.data);

export type RemoteConfigTier = {
  hudEnabled?: boolean;
  inputSize?: number;
  reducedRate?: boolean;
  [key: string]: unknown;
};

export type RemoteConfigSnapshot = {
  config: Record<string, RemoteConfigTier>;
  etag: string;
  updatedAt: string;
};

export const getRemoteConfig = (etag?: string) =>
  axios
    .get<RemoteConfigSnapshot>(`${API}/config/remote`, {
      headers: withAuth(etag ? { "If-None-Match": etag } : {}),
      validateStatus: (status) => status === 200 || status === 304,
    })
    .then((response) => {
      if (response.status === 304) {
        return null;
      }
      return response.data;
    });

export const postRemoteConfig = (
  payload: Record<string, RemoteConfigTier>,
  adminToken: string,
) =>
  axios
    .post<RemoteConfigSnapshot>(`${API}/config/remote`, payload, {
      headers: withAuth({
        "Content-Type": "application/json",
        "X-Admin-Token": adminToken,
      }),
    })
    .then((r) => r.data);

/**
 * ----------------------------
 * Coach v1 – provider-backed feedback
 * ----------------------------
 * Server route: POST /coach/feedback
 * Body: { runId?: string, metrics?: CoachFeedbackMetrics }
 * Response: { text: string, provider: string, latency_ms: number }
 */

// Shape for optional "quality" field; keep flexible for future variants
export type CoachFeedbackQuality =
  | string
  | null
  | {
      label?: string;
      level?: string;
      rating?: number;
      summary?: string;
      [key: string]: unknown;
    };

// Metrics we already expose from /cv/analyze responses
>>>>>>> 65cd7343
export type CoachFeedbackMetrics = {
  ballSpeedMps?: number | null;
  clubSpeedMps?: number | null;
  sideAngleDeg?: number | null;
  vertLaunchDeg?: number | null;
  carryEstM?: number | null;
<<<<<<< HEAD
  quality?: string | null;
};

export type CoachFeedbackRequest = {
  run_id?: string;
  metrics?: CoachFeedbackMetrics;
};

=======
  quality?: CoachFeedbackQuality;
  [key: string]: unknown;
};

export type CoachFeedbackRequest =
  | { runId: string; metrics?: never }
  | { runId?: undefined; metrics: CoachFeedbackMetrics };

// Response payload
>>>>>>> 65cd7343
export type CoachFeedbackResponse = {
  text: string;
  provider: string;
  latency_ms: number;
};

<<<<<<< HEAD
export const postCoachFeedback = (body: CoachFeedbackRequest) =>
  axios
    .post(`${API}/coach/feedback`, body, {
      headers: withAuth({ "Content-Type": "application/json" }),
    })
    .then((r) => r.data as CoachFeedbackResponse);
=======
// API call (prefers runId if present; else send metrics)
export const postCoachFeedback = (req: CoachFeedbackRequest) =>
  axios
    .post<CoachFeedbackResponse>(`${API}/coach/feedback`, req, {
      headers: withAuth({ "Content-Type": "application/json" }),
      validateStatus: (s) => s === 200 || s === 429, // 429 rate-limit is handled by UI
    })
    .then((r) => r.data);
>>>>>>> 65cd7343
<|MERGE_RESOLUTION|>--- conflicted
+++ resolved
@@ -84,8 +84,6 @@
 export const deleteRun = (id: string) =>
   axios.delete(`${API}/runs/${id}`, { headers: withAuth() }).then((r) => r.data);
 
-<<<<<<< HEAD
-=======
 export type TelemetryAggregate = {
   generatedAt: string;
   sampleSize: number;
@@ -164,23 +162,12 @@
     };
 
 // Metrics we already expose from /cv/analyze responses
->>>>>>> 65cd7343
 export type CoachFeedbackMetrics = {
   ballSpeedMps?: number | null;
   clubSpeedMps?: number | null;
   sideAngleDeg?: number | null;
   vertLaunchDeg?: number | null;
   carryEstM?: number | null;
-<<<<<<< HEAD
-  quality?: string | null;
-};
-
-export type CoachFeedbackRequest = {
-  run_id?: string;
-  metrics?: CoachFeedbackMetrics;
-};
-
-=======
   quality?: CoachFeedbackQuality;
   [key: string]: unknown;
 };
@@ -190,21 +177,12 @@
   | { runId?: undefined; metrics: CoachFeedbackMetrics };
 
 // Response payload
->>>>>>> 65cd7343
 export type CoachFeedbackResponse = {
   text: string;
   provider: string;
   latency_ms: number;
 };
 
-<<<<<<< HEAD
-export const postCoachFeedback = (body: CoachFeedbackRequest) =>
-  axios
-    .post(`${API}/coach/feedback`, body, {
-      headers: withAuth({ "Content-Type": "application/json" }),
-    })
-    .then((r) => r.data as CoachFeedbackResponse);
-=======
 // API call (prefers runId if present; else send metrics)
 export const postCoachFeedback = (req: CoachFeedbackRequest) =>
   axios
@@ -212,5 +190,4 @@
       headers: withAuth({ "Content-Type": "application/json" }),
       validateStatus: (s) => s === 200 || s === 429, // 429 rate-limit is handled by UI
     })
-    .then((r) => r.data);
->>>>>>> 65cd7343
+    .then((r) => r.data);