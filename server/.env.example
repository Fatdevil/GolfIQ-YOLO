<<<<<<< HEAD
# --- Staging defaults ---
OPENAI_API_KEY=
OPENAI_MODEL=gpt-4o-mini
COACH_FEATURE=false

# YOLO runtime
YOLO_INFERENCE=false
YOLO_MODEL_PATH=

# Security / CORS
API_KEY=
CORS_ORIGINS=http://localhost:19006,http://localhost:5173

# Data retention
=======
# Optional: retention sweeping (comma-separated dirs)
RETENTION_DIRS=
# Minutes before a file is considered old
>>>>>>> d54b3a14
RETENTION_MINUTES=15<|MERGE_RESOLUTION|>--- conflicted
+++ resolved
@@ -1,4 +1,3 @@
-<<<<<<< HEAD
 # --- Staging defaults ---
 OPENAI_API_KEY=
 OPENAI_MODEL=gpt-4o-mini
@@ -13,9 +12,7 @@
 CORS_ORIGINS=http://localhost:19006,http://localhost:5173
 
 # Data retention
-=======
 # Optional: retention sweeping (comma-separated dirs)
 RETENTION_DIRS=
 # Minutes before a file is considered old
->>>>>>> d54b3a14
 RETENTION_MINUTES=15